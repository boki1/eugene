#pragma once
<<<<<<< HEAD

#include <algorithm>
#include <cassert>
#include <concepts>
#include <exception>
=======
#include <cassert>
>>>>>>> 399203c7
#include <fstream>
#include <memory>
#include <optional>
#include <sstream>
#include <stack>
#include <stdexcept>
#include <utility>
<<<<<<< HEAD
#include <variant>
=======
>>>>>>> 399203c7

#include <fmt/core.h>
#include <fmt/ranges.h>

#include <cppcoro/generator.hpp>

#include <cppitertools/zip.hpp>

#include <nop/serializer.h>
#include <nop/status.h>
#include <nop/structure.h>
#include <nop/utility/die.h>
#include <nop/utility/stream_reader.h>
#include <nop/utility/stream_writer.h>

#include <core/Util.h>
#include <core/storage/Pager.h>
#include <core/storage/btree/Config.h>
#include <core/storage/btree/Node.h>

namespace internal::storage::btree {

namespace util {
template<BtreeConfig Config = DefaultConfig>
class BtreePrinter;
}

struct BadTreeRemove : std::runtime_error {
	explicit BadTreeRemove(std::string_view msg) : std::runtime_error{fmt::format("Eugene: Bad tree remove {}", msg.data())} {}
};

struct BadTreeSearch : std::runtime_error {
	explicit BadTreeSearch(std::string_view msg) : std::runtime_error{fmt::format("Eugene: Bad tree search {}", msg.data())} {}
};

struct BadTreeInsert : std::runtime_error {
	explicit BadTreeInsert(std::string_view msg) : std::runtime_error{fmt::format("Eugene: Bad tree insert {}", msg.data())} {}
};

/// Action to undertake on B-tree construction
/// Denotes whether to load the metadata from storage, or to construct a new
/// bare one.
enum class ActionOnConstruction : std::uint8_t { Load,
	                                         Bare };

template<BtreeConfig Config = DefaultConfig>
class Btree {
	using Key = typename Config::Key;
	using Val = typename Config::Val;
	using Ref = typename Config::Ref;
	using Nod = Node<Config>;

<<<<<<< HEAD
//	using PagerAllocatorPolicy = typename Config::PageAllocatorPolicy;
	using PagerAllocatorPolicy = FreeListAllocator;
=======
	using PagerAllocatorPolicy = typename Config::PageAllocatorPolicy;
>>>>>>> 399203c7
	using PagerEvictionPolicy = typename Config::PageEvictionPolicy;

	friend util::BtreePrinter<Config>;

<<<<<<< HEAD
	static inline constexpr auto APPLY_COMPRESSION = Config::APPLY_COMPRESSION;
	static inline constexpr auto PAGE_CACHE_SIZE = Config::PAGE_CACHE_SIZE;
	static inline constexpr auto BRANCHING_FACTOR_LEAF = Config::BRANCHING_FACTOR_LEAF;
	static inline constexpr auto BRANCHING_FACTOR_BRANCH = Config::BRANCHING_FACTOR_BRANCH;
=======
public:
	//! Number of entries in branch and leaf nodes may differ
	//! Directly unwrap with `.value()` since we _want to fail at compile time_ in case their is no value which
	//! satisfies the predicates
	int NUM_LINKS_BRANCH = ::internal::binsearch_primitive(2ul, PAGE_SIZE / 2, [](auto current, auto, auto) {
		                       auto sz = nop::Encoding<Nod>::Size({typename Nod::Metadata(typename Nod::Branch(std::vector<Ref>(current), std::vector<Position>(current))), 10, true});
		                       return sz - PAGE_SIZE;
	                       }).value_or(0);
	int NUM_RECORDS_BRANCH = NUM_LINKS_BRANCH - 1;

	//! Equivalent to `m` in Knuth's definition
	//! Make sure that when a leaf is split, its contents could be distributed among the two branch nodes.
	//! Directly unwrap with `.value()` since we _want to fail at compile time_ in case their is no value which
	//! satisfies the predicates
	int _NUM_RECORDS_LEAF = ::internal::binsearch_primitive(1ul, PAGE_SIZE / 2, [](auto current, auto, auto) {
		                        return nop::Encoding<Nod>::Size({typename Nod::Metadata(typename Nod::Leaf(std::vector<Key>(current), std::vector<Val>(current))), 10, true}) - PAGE_SIZE;
	                        }).value_or(0);
	int NUM_RECORDS_LEAF = _NUM_RECORDS_LEAF - 1 >= NUM_RECORDS_BRANCH * 2
	        ? NUM_RECORDS_BRANCH * 2 - 1
	        : _NUM_RECORDS_LEAF - 1;
>>>>>>> 399203c7

	static inline constexpr std::uint32_t HEADER_MAGIC = 0xB75EEA41;

	/// Type shortcuts
	using SplitBias = typename Nod::SplitBias;

public:
	///
	/// Dependent types
	///

	/// Tree header
	/// Stores important metadata about the tree instance that must remain persistent
	/// Created by 'header()' and stored inside 'header_name()' file.
	///
	/// Note: Consider `magic` to be const. However, libnop refuses to compile the library that way.
	struct Header {
		std::uint32_t magic{HEADER_MAGIC};
		Position tree_rootpos;
		std::size_t tree_size;
		std::size_t tree_depth;
		long tree_num_leaf_records;
		long tree_num_branch_records;

		NOP_STRUCTURE(Header, magic, tree_rootpos, tree_size, tree_depth, tree_num_branch_records, tree_num_leaf_records);
	};

	/// Tree entry of the type <key, val>
	struct Entry {
		Key key;
		Val val;

		[[nodiscard]] auto operator<=>(const Entry &) const noexcept = default;
	};

	/// Node, its position and its index in the parent links
	/// 'idx_in_parent' may be empty if the node has no parent. That is the case for every "root"
	/// node when calling 'search_subtree()'.
	/// 'idx_of_key' may be empty if the key we are searching for (usually we are searching for some key 😀) is
	/// not the node. If the node actually contains a 'ref' rather than 'key', 'idx_of_key' is still not set.
	struct PosNod {
		Position node_pos;
		std::optional<std::size_t> idx_in_parent;
		std::optional<std::size_t> idx_of_key;
	};

	/// Root-to-leaf path populated by a search operation
	using TreePath = std::stack<PosNod>;

private:
<<<<<<< HEAD
	///
	/// Helper functions
	///

	/// Wrapper for checking whether a node has too many elements
	[[nodiscard]] constexpr bool is_node_over(const Nod &node) {
=======
	[[nodiscard]] constexpr bool is_node_full(const Self::Nod &node) {
>>>>>>> 399203c7
		if (node.is_branch())
			return node.is_over(max_num_records_branch());
		return node.is_over(max_num_records_leaf());
	}

<<<<<<< HEAD
	/// Wrapper for checking whether a node has too few elements
	[[nodiscard]] constexpr bool is_node_under(const Nod &node) {
=======
	[[nodiscard]] constexpr auto node_split(Self::Nod &node) {
>>>>>>> 399203c7
		if (node.is_branch())
			return node.is_under(min_num_records_branch());
		return node.is_under(min_num_records_leaf());
	}

<<<<<<< HEAD
	/// Wrapper for calling split API on a given node
	[[nodiscard]] constexpr auto node_split(Nod &node, const SplitBias bias) {
		if (node.is_branch())
			return node.split(max_num_records_branch(), bias);
		return node.split(max_num_records_leaf(), bias);
	}

	/// Tree search logic
	/// Given a node, traverse it searching for a 'target_key' in the leaves below it. During the top-down traversal
	/// keep track of the visited nodes using a 'TreePath' instance. The return value contains the node where the
	/// 'target_key' may be found, or empty if it is not present in the tree. Additionally, the path of the traversal
	/// is provided to the called. 'key_expected_pos' contains the index where the key should be positioned and
	/// 'key_is_present' is a flag denoting whether that is actually the case. If an error occurs during traversal,
	/// throw a 'BadTreeSearch' with a descriptive message. It gets called by both 'contains()' and 'get()'.
	///
	/// Contracts. Guarantees that...
	///	- on exit, if no exception is thrown, the returned node is a leaf.
	struct SearchResultMark {
		Nod node;
		TreePath path;
		std::size_t key_expected_pos;
		bool key_is_present;
	};

	[[nodiscard]] SearchResultMark search_subtree(const Key &target_key, const Nod &origin, const Position origin_pos) {
		TreePath path;
		Nod curr = origin;
		Position curr_pos = origin_pos;
		std::optional<std::size_t> curr_idx_in_parent{};
		bool key_is_present = false;
		std::size_t key_expected_pos;

		while (true) {
			path.push(PosNod{
			        .node_pos = curr_pos,
			        .idx_in_parent = curr_idx_in_parent,
			        .idx_of_key = {}});

			if (curr.is_branch()) {
				const auto &branch_node = curr.branch();
				const std::size_t index = [&] {
					auto it = std::lower_bound(branch_node.m_refs.cbegin(), branch_node.m_refs.cend(), target_key);
					return it - branch_node.m_refs.cbegin() + (it != branch_node.m_refs.cend() && *it == target_key);
				}();

				if (branch_node.m_link_status[index] == LinkStatus::Inval)
					throw BadTreeSearch(fmt::format("- invalid link w/ index={} pointing to pos={} in branch node\n", index, curr.branch().m_links[index]));
				curr_idx_in_parent = index;
				curr_pos = branch_node.m_links[index];
				curr = Nod::from_page(m_pager.get(curr_pos));
			} else if (curr.is_leaf()) {
				const auto &leaf_node = curr.leaf();
				key_expected_pos = std::lower_bound(leaf_node.m_keys.cbegin(), leaf_node.m_keys.cend(), target_key) - leaf_node.m_keys.cbegin();
				key_is_present = key_expected_pos < leaf_node.m_keys.size() && leaf_node.m_keys[key_expected_pos] == target_key;
				if (key_is_present)
					path.top().idx_of_key = key_expected_pos;

				break;
			} else
				throw BadTreeSearch(fmt::format("- node @{} is neither branch nor leaf", curr_pos));
		}
=======
	[[nodiscard]] constexpr std::optional<Val> search_subtree(const Self::Nod &node, const Self::Key &target_key) {
		if (node.is_branch()) {
			const auto &refs = node.branch().m_refs;
			const std::size_t index = std::lower_bound(refs.cbegin(), refs.cend(), target_key) - refs.cbegin();
			const Position pos = node.branch().m_links[index];
			const auto other = Nod::from_page(m_pager.get(pos));
			return search_subtree(other, target_key);
		}

		// assert(node.is_leaf());
>>>>>>> 399203c7

		if (!curr.is_leaf())
			throw BadTreeSearch("- branch as final visited node");

		return SearchResultMark{
		        .node = curr,
		        .path = path,
		        .key_expected_pos = key_expected_pos,
		        .key_is_present = key_is_present};
	}

	[[nodiscard]] SearchResultMark search(const Key &target_key) {
		return search_subtree(target_key, root(), rootpos());
	}

<<<<<<< HEAD
	/// Get node element positioned at the "corner" of the subtree
	/// The returned node contains either the keys with smallest values, or the biggest ones,
	/// depending on the value of corner.
	/// Used by 'get_min' and 'get_max'.

	enum class CornerDetail { MIN,
		                  MAX };

	[[nodiscard]] Nod get_corner_subtree(const Nod &node, CornerDetail corner) {
		if (node.is_leaf())
			return node;

		const auto &link_status = node.branch().m_link_status;
		const std::size_t index = [&] {
			if (corner == CornerDetail::MAX)
				return std::distance(std::cbegin(link_status), std::find(std::crbegin(link_status), std::crend(link_status), LinkStatus::Valid).base()) - 1;
			assert(corner == CornerDetail::MIN);
			return std::distance(std::cbegin(link_status), std::find(std::cbegin(link_status), std::cend(link_status), LinkStatus::Valid));
		}();
		if (index >= link_status.size() || link_status[index] != LinkStatus::Valid)
			throw BadTreeSearch(fmt::format(" - no valid link in node marked as branch\n"));
		const Position pos = node.branch().m_links[index];
		return get_corner_subtree(Nod::from_page(m_pager.get(pos)), corner);
	}
=======
		auto new_pos = m_pager.alloc();
>>>>>>> 399203c7

	/// Make tree root
	/// Create a new tree level
	/// This can either happen if the tree has no root element at all, or because a node
	/// split has been propagated up to the root node. Either way, a new root is created,
	/// initialized and stored, as well as other node (if such are created).

<<<<<<< HEAD
	/// Flag denoting whether to make an initial root, or to make it from the existing one.
	enum class MakeRootAction { BareInit,
		                    NewTreeLevel };
=======
		auto [midkey, sibling] = node_split(old_root);
		auto sibling_pos = m_pager.alloc();
>>>>>>> 399203c7

	Nod make_root(MakeRootAction action) {
		auto new_pos = m_pager.alloc();
		auto new_metadata = [&] {
			if (action == MakeRootAction::BareInit)
				return Nod::template metadata_ctor<typename Nod::Leaf>();

<<<<<<< HEAD
			auto old_root = root();
			auto old_pos = m_rootpos;
			old_root.set_parent(new_pos);
			old_root.set_root_status(Nod::RootStatus::IsInternal);
=======
		m_pager.place(new_pos, new_root.make_page());
		m_pager.place(old_pos, old_root.make_page());
		m_pager.place(sibling_pos, sibling.make_page());
>>>>>>> 399203c7

			auto [midkey, sibling] = node_split(old_root, Nod::SplitBias::DistributeEvenly);
			auto sibling_pos = m_pager.alloc();
			old_root.set_next_node(sibling_pos);

			m_pager.place(sibling_pos, sibling.make_page());
			m_pager.place(old_pos, old_root.make_page());

			return Nod::template metadata_ctor<typename Nod::Branch>(std::vector<Ref>{midkey}, std::vector<Position>{old_pos, sibling_pos}, std::vector<LinkStatus>(2, LinkStatus::Valid));
		}();

		Nod new_root{std::move(new_metadata), new_pos, Nod::RootStatus::IsRoot};
		m_pager.place(new_pos, new_root.make_page());
		m_rootpos = new_pos;
		++m_depth;

		return new_root;
	}

<<<<<<< HEAD
	void rebalance_after_insert(TreePath &visited, const SplitBias bias) {
		std::optional<Nod> node;
		while (true) {
			const PosNod &path_of_node = visited.top();
			if (!node)
				node = Nod::from_page(m_pager.get(path_of_node.node_pos));

			/// Having the current node valid, means that the upper levels of the tree are fine as well.
			if (!is_node_over(*node))
				break;

			if (node->is_root()) {
				[[maybe_unused]] const auto new_root = make_root(MakeRootAction::NewTreeLevel);
				break;
			}

			auto [midkey, sibling] = node_split(*node, bias);
			auto sibling_pos = m_pager.alloc();
			node->set_next_node(sibling_pos);
			/// TODO: Can 'sibling' already have a right neighbor?

			visited.pop();
			const PosNod &path_of_parent = visited.top();
			auto parent = Nod::from_page(m_pager.get(path_of_parent.node_pos));

			/// Safety: 'path_of_node.idx_in_parent' is guaranteed to contain a value since '*node' is not root.
			const auto idx = path_of_node.idx_in_parent.value();

			parent.branch().m_refs.insert(parent.branch().m_refs.cbegin() + idx, midkey);
			parent.branch().m_links.insert(parent.branch().m_links.cbegin() + idx + 1, sibling_pos);
			parent.branch().m_link_status.insert(parent.branch().m_link_status.cbegin() + idx + 1, LinkStatus::Valid);

			m_pager.place(sibling_pos, sibling.make_page());
			m_pager.place(path_of_node.node_pos, node->make_page());
			m_pager.place(path_of_parent.node_pos, parent.make_page());

			/// Cache next node that will be looked at
			node = parent;
		}
	}

	/// Balance tree out after performed removal operation
	/// Fix the tree invariants after a performed removal from 'node', place at position 'node_pos'.
	/// The following operations may be performed: if node's invariants are not violated- nothing,
	/// if the node is underfull, but any of its siblings are able to lend an entry- do that, and else-
	/// merge 'node' with one of its siblings. If a merge occurred, the function calls itself recursively,
	/// fixing any underflows occurring upwards in the tree.
	///
	/// FIXME: Use new TreePath API
	[[maybe_unused]] void rebalance_after_remove(Nod &node, const Position node_pos, std::optional<std::size_t> node_idx_in_parent = {}, optional_cref<Key> key_to_remove = {}) {
		/// There is no need to check the upper levels if the current node is valid.
		/// And there is no more to check if the current node is the root node.
		if (!is_node_under(node) || node.is_root())
			return;

		/// If 'node' was root we would have already returned. Therefore it is safe to assume that
		/// 'node.parent()' contains a valid Position.
		Nod parent = Nod::from_page(m_pager.get(node.parent()));

		auto &parent_links = parent.branch().m_links;
		auto &parent_link_status = parent.branch().m_link_status;

		if (!node_idx_in_parent)
			node_idx_in_parent.emplace(std::find(parent_links.cbegin(), parent_links.cend(), node_pos) - parent_links.cbegin());
		if (*node_idx_in_parent >= parent_links.size())
			throw BadTreeRemove(fmt::format(" - [rebalance_after_remove] node_idx_in_parent (={}) is out of bounds for parent (@{}) and node (@{})", *node_idx_in_parent, node.parent(), node_pos));

		const bool has_left_sibling = *node_idx_in_parent > 0 && parent_link_status[*node_idx_in_parent - 1] == LinkStatus::Valid;
		const bool has_right_sibling = *node_idx_in_parent < parent.branch().m_links.size() - 1 && parent_link_status[*node_idx_in_parent + 1] == LinkStatus::Valid;

		enum class RelativeSibling { Left,
			                     Right };
		auto borrow_from_sibling = [&](RelativeSibling sibling_rel) {
			const auto sibling_idx = sibling_rel == RelativeSibling::Left ? *node_idx_in_parent - 1 : *node_idx_in_parent + 1;
			const Position sibling_pos = parent_links[sibling_idx];
			if (parent_link_status[sibling_idx] == LinkStatus::Valid)
				throw BadTreeRemove(fmt::format(" - link status of pos={} marks it as invalid\n", sibling_pos));
			Nod sibling = Nod::from_page(m_pager.get(sibling_pos));

			if ((sibling.is_branch() && sibling.num_filled() <= min_num_records_branch())
			    || (sibling.is_leaf() && sibling.num_filled() <= min_num_records_leaf()))
				return;

			/// If we are borrowing from the left sibling, then we need its biggest key. Otherwise, if we are borrowing
			/// from the right sibling, then we need its smallest key in order to not violate the tree properties.
			/// If we borrow the last element of the sibling (its biggest one), then we should put that as node's first,
			/// since it's smaller than all elements in node.
			const auto borrowed_idx = sibling_rel == RelativeSibling::Left ? sibling.num_filled() - 1 : 0;
			const auto borrowed_dest_idx = sibling_rel == RelativeSibling::Left ? 0 : node.num_filled();

			if (node.is_leaf()) {
				node.leaf().m_vals.insert(node.leaf().m_vals.cbegin() + borrowed_dest_idx, sibling.leaf().m_vals.at(borrowed_idx));
				node.leaf().m_keys.insert(node.leaf().m_keys.cbegin() + borrowed_dest_idx, sibling.leaf().m_keys.at(borrowed_idx));
				sibling.leaf().m_vals.erase(sibling.leaf().m_vals.cbegin() + borrowed_idx);
				sibling.leaf().m_keys.erase(sibling.leaf().m_keys.cbegin() + borrowed_idx);
			} else {
				// We are currently propagating a merge operation upwards in the tree.
			}
			const auto new_separator_key = [&] {
				if (sibling_rel == RelativeSibling::Left)
					return sibling.items().at(borrowed_idx - 1);
				return node.items().at(borrowed_dest_idx);
			}();
			parent.items()[*node_idx_in_parent] = new_separator_key;

			m_pager.place(node.parent(), parent.make_page());
			m_pager.place(node_pos, node.make_page());
			m_pager.place(sibling_pos, sibling.make_page());
		};

		if (has_left_sibling)
			borrow_from_sibling(RelativeSibling::Left);
		if (is_node_under(node) && has_right_sibling)
			borrow_from_sibling(RelativeSibling::Right);

		/// We tried borrowing a single element from the siblings and that successfully
		/// rebalanced the tree after the removal.
		if (!is_node_under(node))
			return;

		/// There is a chance that the last element in 'node' is the same as the 'separator_key'. Duplicates are unwanted.
		if (const auto separator_key = parent.branch().m_refs[*node_idx_in_parent]; separator_key != node.leaf().m_keys.back()) {
			/// If the separator_key is the same as the key we removed just before calling `rebalance_after_remove()` we would not like to keep duplicates, so skip adding it.
			if (key_to_remove.has_value() && separator_key != *key_to_remove)
				node.leaf().m_keys.push_back(separator_key);
		}
		parent.branch().m_refs.pop_back();

		auto make_merged_node_from = [&](const Nod &left, const Nod &right) {
			if (auto maybe_merged_node = left.merge_with(right); maybe_merged_node) {
				const auto merged_node_pos = m_pager.alloc();

				// Replace previous 'left' link with new merged node
				parent_links[*node_idx_in_parent - 1] = merged_node_pos;
				parent_link_status[*node_idx_in_parent - 1] = LinkStatus::Valid;
=======
public:
	[[nodiscard]] auto root() { return Nod::from_page(m_pager.get(rootpos())); }
>>>>>>> 399203c7

				// Remove trailing link of previous 'right'. Expected the rest of the links to shift-left due to 'erase()'.
				parent_links.erase(parent_links.cbegin() + *node_idx_in_parent);
				parent_link_status.erase(parent_link_status.cbegin() + *node_idx_in_parent);

<<<<<<< HEAD
				parent.branch().m_refs[*node_idx_in_parent - 1] = maybe_merged_node->leaf().m_keys.back();
				m_pager.place(merged_node_pos, maybe_merged_node->make_page());
			}
		};

		if (has_left_sibling)
			make_merged_node_from(Nod::from_page(m_pager.get(*node_idx_in_parent - 1)), node);
		else if (has_right_sibling)
			make_merged_node_from(node, Nod::from_page(m_pager.get(*node_idx_in_parent + 1)));

		rebalance_after_remove(parent, node.parent());
	}

	/// Balance tree out after performed removal operation following the _relaxed_ strategy
	/// The algorithm is described in "Deletion Without Rebalancing in Multiway Search Trees", 2009
	/// and proved to be efficient for most use cases.
	void rebalance_after_remove_relaxed(TreePath &search_path) {
		while (!search_path.empty()) {
			const PosNod &path_of_curr = search_path.top();

			auto node = Nod::from_page(m_pager.get(path_of_curr.node_pos));
			/// Empty nodes should be removed. However, we don't want to delete the root node.
			/// Keep it empty for potential future insertions.
			if (!node.is_empty() || node.is_root())
				return;

			// Delete node
			m_pager.free(path_of_curr.node_pos);
			search_path.pop();

			/// Delete link from parent

			/// Sadly, since we are "iterating" through the tree path bottom-to-top there is no way to backup the parent node.
			/// This should be fine, expecting that the cache is large enough to fit _at least all branch nodes_.
			auto parent_node = Nod::from_page(m_pager.get(search_path.top().node_pos));

			auto &parent_links = parent_node.branch().m_links;

			/// Safety: 'path_of_curr.idx_in_parent' has value which is guaranteed by the fact that the current node is not root
			parent_links.erase(parent_links.cbegin() + path_of_curr.idx_in_parent.value());
		}
	}

	/// Action flag to mark whether a <k,v> pair should be replaced if encountered during '???' operation.
	/// Used in order to provide a reasonable abstraction for update and insert APIs to call.
	enum class ActionOnKeyPresent { SubmitChange,
		                        AbandonChange };

	/// Create new <key, value> entry into the tree.
	/// Wraps insertion/replacement logic. If the key is already present into the tree, it takes action based
	/// on the 'action' flag passed. The returned value denotes whether a new entry was put into the tree.
	/// 'BadTreeInsert' may be thrown if an error occurs.
	/// It gets called by both 'insert()' and 'update()'.

	struct InsertedEntry {};
	struct InsertedNothing {};
	using InsertionReturnMark = std::variant<InsertedEntry, InsertedNothing>;

	[[nodiscard]] InsertionReturnMark place_kv_entry(const Key &key, const Val &val, ActionOnKeyPresent action) {
		return place_kv_entry(Entry{.key = key, .val = val}, action);
	}

	[[nodiscard]] InsertionReturnMark place_kv_entry(const Entry &entry, ActionOnKeyPresent action) {
		/// Locate position
		auto search_res = search(entry.key);

		if ((action == ActionOnKeyPresent::AbandonChange && search_res.key_is_present)
		    || (action == ActionOnKeyPresent::SubmitChange && !search_res.key_is_present))
			return InsertedNothing();

		auto &leaf_node = search_res.node.leaf();
		/// Insert new element
		leaf_node.m_keys.insert(leaf_node.m_keys.cbegin() + search_res.key_expected_pos, entry.key);
		leaf_node.m_vals.insert(leaf_node.m_vals.cbegin() + search_res.key_expected_pos, entry.val);
		m_pager.place(search_res.path.top().node_pos, search_res.node.make_page());

		/// Update stats
		/// TODO:
		++m_size;

		/// Rebalance
		rebalance_after_insert(search_res.path, Nod::SplitBias::LeanLeft);

		return InsertedEntry();
	}

	/// Construct a new empty tree
	/// Initializes an empty root node leaf and calculates the appropriate value for 'm'
	constexpr void bare() {
		[[maybe_unused]] auto new_root = make_root(MakeRootAction::BareInit);

		/// FIXME: A q.a.d solution here.
		/// Space evaluation done here.
		/// Perform a binary search in the PAGE_SIZE range to calculate the maximum number of entries that could be stored.

		/// Make sure that when a leaf is split, its contents could be distributed among the two branch nodes.
		/// Number of entries in branch and leaf nodes may differ
		m_num_links_branch = BRANCHING_FACTOR_BRANCH > 0
		        ? BRANCHING_FACTOR_BRANCH
		        : ::internal::binsearch_primitive(2ul, PAGE_SIZE / 2, [](auto current, auto, auto) {
			          return nop::Encoding<Nod>::Size({typename Nod::Metadata(typename Nod::Branch(std::vector<Ref>(current), std::vector<Position>(current), std::vector<LinkStatus>(current))), 10, Nod::RootStatus::IsInternal}) - PAGE_SIZE;
		          }).value_or(0);
		m_num_records_branch = m_num_links_branch - 1;

		auto num_records_leaf_candidate = BRANCHING_FACTOR_LEAF > 0
		        ? BRANCHING_FACTOR_LEAF
		        : ::internal::binsearch_primitive(1ul, PAGE_SIZE / 2, [](auto current, auto, auto) {
			          return nop::Encoding<Nod>::Size({typename Nod::Metadata(typename Nod::Leaf(std::vector<Key>(current), std::vector<Val>(current))), 10, Nod::RootStatus::IsInternal}) - PAGE_SIZE;
		          }).value_or(0);

		m_num_records_leaf = num_records_leaf_candidate - 1 >= m_num_records_branch * 2
		        ? m_num_records_branch * 2 - 1
		        : num_records_leaf_candidate - 1;
	}

public:
	///
	/// Properties access API
	///

	/// Get root node of tree
	/// Somewhat expensive operation if cache is not hot, since a disk read has to be made.
	[[nodiscard]] Nod root() { return Nod::from_page(m_pager.get(rootpos())); }

	/// Get position of root node
=======
	[[nodiscard]] std::string header_name() const noexcept { return fmt::format("{}-header", m_identifier); }

>>>>>>> 399203c7
	[[nodiscard]] const auto &rootpos() const noexcept { return m_rootpos; }

	/// Get header of tree
	[[nodiscard]] Header header() noexcept {
		return Header{
		        .magic = HEADER_MAGIC,
		        .tree_rootpos = rootpos(),
		        .tree_size = size(),
		        .tree_depth = depth(),
		        .tree_num_leaf_records = min_num_records_leaf(),
		        .tree_num_branch_records = min_num_records_branch()};
	}

	/// Get header name of tree
	[[nodiscard]] std::string_view header_name() const {
		static std::string hn = fmt::format("{}-header", m_identifier);
		return hn;
	}

	/// Get tree name
	[[nodiscard]] std::string_view name() const { return m_identifier; }

	/// Get tree size (# of items present)
	[[nodiscard]] std::size_t size() noexcept { return m_size; }

	/// Check if the tree is empty
	[[nodiscard]] bool empty() noexcept { return size() == 0; }

	/// Get tree depth (max level of the tree)
	[[nodiscard]] std::size_t depth() { return m_depth; }

	/// Get limits of the size of leaf nodes (leaves contain [min; max] entries)
	[[nodiscard]] long min_num_records_leaf() const noexcept { return (m_num_records_leaf + 1) / 2; }
	[[nodiscard]] long max_num_records_leaf() const noexcept { return m_num_records_leaf; }

	/// Get limits of the size of branch nodes (branch contain [min; max] entries)
	[[nodiscard]] long min_num_records_branch() const noexcept { return (m_num_records_branch + 1) / 2; }
	[[nodiscard]] long max_num_records_branch() const noexcept { return m_num_records_branch; }

	///
	/// Operations API
	///

	/// Submit a new <key, value> entry into the tree
	/// In order for the change to be applied, it is a requirement that no such key is already
	/// associated with data in the tree.
	/// The returned value may contain either 'InsertedEntry' or 'InsertedNothing' depending on
	/// whether the key is distinct.
	/// An exception 'BadTreeInsert' may be thrown if an unexpected error occurs. It contains an
	/// appropriate message describing the failure.
	constexpr InsertionReturnMark insert(const Key &key, const Val &val) {
		return place_kv_entry(Entry{.key = key, .val = val}, ActionOnKeyPresent::AbandonChange);
	}

	constexpr InsertionReturnMark insert(const Entry &entry) {
		return place_kv_entry(entry, ActionOnKeyPresent::AbandonChange);
	}

	/// Remove an existing <key, value> entry from the tree
	/// If no such entry with the given key is found, no change is made to tree. The returned value
	/// may contain either 'RemovedVal(Val)' containing a copy of the removed value, or 'RemovedNothing()'
	/// if no such key was found. It is possible for 'BadTreeRemove' to be thrown if an unexpected
	/// error occurs.
	///
	/// Slight caveat: only the value is discarded from the tree. The key remains since it does not
	/// break in any way any of the tree invariants. It remains as an additional element to compare with
	/// in the branch nodes.
	struct RemovedVal {
		const Val val;
	};
	struct RemovedNothing {};
	using RemovalReturnMark = std::variant<RemovedVal, RemovedNothing>;

	RemovalReturnMark remove(const Key &key) {
		auto search_res = search(key);

		if (!search_res.key_is_present)// key is not in the tree, nothing to remove
			return RemovedNothing();

<<<<<<< HEAD
		auto &node_leaf = search_res.node.leaf();
		const auto &node_path = search_res.path.top();
=======
		while (true) {
			if (curr.is_leaf()) {
				/* fmt::print(" -- Putting kv pair in leaf ... \n"); */
				auto &keys = curr.leaf().m_keys;
				auto &vals = curr.leaf().m_vals;

				const std::size_t index = std::lower_bound(keys.cbegin(), keys.cend(), key) - keys.cbegin();
				if (!keys.empty() && index < keys.size() && keys[index] == key)
					return;

				keys.insert(keys.begin() + index, key);
				vals.insert(vals.begin() + index, val);
				m_pager.place(currpos, curr.make_page());
				++m_size;
				break;
			}
>>>>>>> 399203c7

		const Val removed = node_leaf.m_vals.at(search_res.key_expected_pos);

<<<<<<< HEAD
		/// Erase element
		node_leaf.m_keys.erase(node_leaf.m_keys.cbegin() + search_res.key_expected_pos);
		node_leaf.m_vals.erase(node_leaf.m_vals.cbegin() + search_res.key_expected_pos);
		m_pager.place(node_path.node_pos, search_res.node.make_page());
=======
			const std::size_t index = std::lower_bound(refs.cbegin(), refs.cend(), key) - refs.cbegin();
			const Position child_pos = links[index];
			auto child = Nod::from_page(m_pager.get(child_pos));
>>>>>>> 399203c7

		/// TODO:
		/// Update stats
		--m_size;

		/// Performs any rebalance operations if needed.
		if constexpr (Config::BTREE_RELAXED_REMOVES)
			rebalance_after_remove_relaxed(search_res.path);
		else {
			// rebalance_after_remove(curr, currpos, curr_idx_in_parent, ke}y);
		}

<<<<<<< HEAD
		return RemovedVal{.val = removed};
	}
=======
			auto [midkey, sibling] = node_split(child);
			auto sibling_pos = m_pager.alloc();
>>>>>>> 399203c7

	/// Replace an existing <key, value> entry with a new <key, value2>
	/// If no such entry with the given key is found, 'InsertedNothing' is returned, else-
	/// 'InsertedEntry'. An exception 'BadTreeInsert' may be thrown if an unexpected error
	/// occurs. It contains an appropriate message describing the failure.
	constexpr InsertionReturnMark update(const Key &key, const Val &val) {
		return place_kv_entry(key, val, ActionOnKeyPresent::SubmitChange);
	}

	///
	/// Query API
	///

	/// Acquire the value associated with a given key
	/// Finds the entry described by 'key'. If no such entry is found, an empty std::optional<>.
	/// If an error occurs during the tree traversal 'BadTreeSea
	/// rch' is thrown.
	constexpr std::optional<Val> get(const Key &key) {
		const auto search_result = search(key);
		if (!search_result.key_is_present)
			return {};

<<<<<<< HEAD
		return search_result.node.leaf().m_vals[search_result.key_expected_pos];
	}
=======
			m_pager.place(sibling_pos, std::move(sibling.make_page()));
			m_pager.place(child_pos, std::move(child.make_page()));
			m_pager.place(currpos, std::move(curr.make_page()));
>>>>>>> 399203c7

	/// Check whether <key, val> entry described by the given key is present in the tree
	/// If an error occurs during the tree traversal 'BadTreeSearch' is thrown.
	constexpr bool contains(const Key &key) {
		return search(key).key_is_present;
	}

<<<<<<< HEAD
	/// Get the entry with the smallest key
	std::optional<Entry> get_min_entry() {
		const auto node_with_smallest_keys = get_corner_subtree(root(), CornerDetail::MIN);
		if (node_with_smallest_keys.num_filled() <= 0)
			return {};

		return std::make_optional<Entry>({.key = node_with_smallest_keys.leaf().m_keys.front(),
		                                  .val = node_with_smallest_keys.leaf().m_vals.front()});
	}

	/// Get the entry with the biggest key
	std::optional<Entry> get_max_entry() {
		const auto node_with_biggest_keys = get_corner_subtree(root(), CornerDetail::MAX);
		if (node_with_biggest_keys.num_filled() <= 0)
			return {};

		return std::make_optional<Entry>({.key = node_with_biggest_keys.leaf().m_keys.back(),
		                                  .val = node_with_biggest_keys.leaf().m_vals.back()});
	}

	/// Acquire all entries present in the tree
	/// This returns a generator over <key, val> pairs using the `next_node` member in the nodes.
	/// It does not traverse the whole tree, but only level 0.
	cppcoro::generator<const Entry &> get_all_entries() {
		Nod curr = get_corner_subtree(root(), CornerDetail::MIN);
		if (!curr.is_leaf())
			throw BadTreeSearch(" - returned branch corner node\n");

		while (true) {
			for (const auto &&[key, val] : iter::zip(curr.leaf().m_keys, curr.leaf().m_vals))
				co_yield Entry{.key = key, .val = val};
			if (!curr.next_node())
				co_return;
			curr = Nod::from_page(m_pager.get(*curr.next_node()));
		}
	}

	/// Similar to 'get_all_entries', but filters all entries by a given 'filter_function'.
	/// Additionally a "smart break" is provided. If 'wrap_up_function' returns true then the execution
	/// of the coroutine will be ended. This could be considered as a simple optimization which is not
	/// mandatory for regular queries on the tree.
	cppcoro::generator<const Entry &> get_all_entries_filtered(auto filter_function, std::optional<std::function<bool(const Entry &)>> wrap_up_function = {}) {
		for (const auto &entry : get_all_entries()) {
			if (filter_function(entry))
				co_yield entry;
			else if (wrap_up_function && (*wrap_up_function)(entry))
				co_return;
		}
	}

	/// Get all entries whose keys are in the range [key_min, key_max].
	cppcoro::generator<const Entry &> get_all_entries_in_key_range(const Key &key_min, const Key &key_max) {
		auto range_filter_function = [key_min, key_max](const Entry &entry) {
			return key_min <= entry.key && entry.key < key_max;
		};
=======
	[[nodiscard]] constexpr std::optional<Val> get(const Self::Key &key) {
		return search_subtree(root(), key);
	}

	[[nodiscard]] constexpr bool contains(const Self::Key &key) {
		return search_subtree(root(), key).has_value();
	}

private:

	/// Bare intialize an empty tree
	constexpr void bare() noexcept {
		m_rootpos = m_pager.alloc();
		Nod root_initial{typename Nod::Metadata(typename Nod::Leaf({}, {})), m_rootpos, true};
		m_pager.place(m_rootpos, std::move(root_initial.make_page()));
>>>>>>> 399203c7

		auto wrap_up_function = [key_max](const Entry &entry) {
			return entry.key >= key_max;
		};

		for (const auto &entry : get_all_entries_filtered(range_filter_function, std::make_optional(wrap_up_function)))
			co_yield entry;
	}

	///
	/// Persistence API
	///

<<<<<<< HEAD
	/// Load tree metadata from storage
	/// Reads from 'identifier' and 'identifier'-header and initializes the tree's metadata.
	void load() {
		Header header_;

		nop::Deserializer<nop::StreamReader<std::ifstream>> deserializer{header_name().data()};
		if (!deserializer.Read(&header_))
			throw BadRead();

		m_rootpos = header_.tree_rootpos;
		m_size = header_.tree_size;
		m_depth = header_.tree_depth;
		m_num_records_leaf = header_.tree_num_leaf_records;
		m_num_records_branch = header_.tree_num_branch_records;
		m_num_links_branch = m_num_records_branch + 1;

		m_pager.load();
	}

	/// Store tree metadata to storage
	/// Stores tree's metadata inside files 'identifier' and 'identifier'-header.
	void save() {
		nop::Serializer<nop::StreamWriter<std::ofstream>> serializer{header_name().data(), std::ios::trunc};
		if (!serializer.Write(header()))
			throw BadWrite();

		m_pager.save();
	}

	/// Validity
	/// Check whether the tree object is valid
	/// Returns 'true' if it is alright and 'false' if not.
	constexpr bool sanity_check() const {
		return min_num_records_leaf() >= 1
		        && min_num_records_branch() >= 1
		        && m_num_links_branch >= 2;
	}

public:
	Btree(std::string_view identifier = "/tmp/eu-btree-default", ActionOnConstruction action_on_construction = ActionOnConstruction::Bare) : m_pager{identifier}, m_identifier{identifier} {
		using enum ActionOnConstruction;

		// clang-format off
		switch (action_on_construction) {
		  break; case Load: load();
                  break; case Bare: bare();
		}
		// clang-format on

		/// For debug build, additionally check whether the initialized instance represents a valid B-tree
		assert(sanity_check());
	}

	Btree(const Btree &) = default;
	Btree(Btree &&) noexcept = default;

	Btree &operator=(const Btree &) = default;
	Btree &operator=(Btree &&) noexcept = default;
=======
	constexpr void load() {
		nop::Deserializer<nop::StreamReader<std::ifstream>> deserializer{header_name()};
		if (!deserializer.Read(&m_header))
			throw BadRead();

		m_rootpos = m_header.m_rootpos;
		m_size = m_header.m_size;
		m_depth = m_header.m_depth;

		m_pager.load();
	}

	constexpr void save() {
		if (m_header.dirty()) {
			m_header.rootpos() = m_rootpos;
			m_header.size() = m_size;
			m_header.dirty() = false;
		}

		nop::Serializer<nop::StreamWriter<std::ofstream>> serializer{header_name(), std::ios::trunc};
		if (!serializer.Write(m_header))
			throw BadWrite();

		m_pager.save();
	}

public:
	explicit Btree(std::string_view identifier, bool load_from_header = false)
	    : m_pager{identifier},
	      m_identifier{identifier} {

		// static_assert(NUM_LINKS_BRANCH >= 2);
		// static_assert(NUM_RECORDS_BRANCH > 1);
		// static_assert(NUM_RECORDS_LEAF > 1);

		load_from_header ? load() : bare();
	}

private:
	Pager<PagerAllocatorPolicy, PagerEvictionPolicy> m_pager;

	const std::string_view m_identifier;

	mutable Header m_header;
>>>>>>> 399203c7

	virtual ~Btree() noexcept = default;

	auto operator<=>(const Btree &) const noexcept = default;

private:
	Pager<PagerAllocatorPolicy, PagerEvictionPolicy> m_pager;
	const std::string m_identifier;
	Position m_rootpos;
	std::size_t m_size{0};
	std::size_t m_depth{0};

	/// Minimum num of records stored in a leaf node
	std::size_t m_num_records_leaf{0};

	/// Minimum num of records stored in a branch node
	std::size_t m_num_records_branch{0};
	std::size_t m_num_links_branch{0};
};
}// namespace internal::storage::btree<|MERGE_RESOLUTION|>--- conflicted
+++ resolved
@@ -1,13 +1,9 @@
 #pragma once
-<<<<<<< HEAD
 
 #include <algorithm>
 #include <cassert>
 #include <concepts>
 #include <exception>
-=======
-#include <cassert>
->>>>>>> 399203c7
 #include <fstream>
 #include <memory>
 #include <optional>
@@ -15,10 +11,6 @@
 #include <stack>
 #include <stdexcept>
 #include <utility>
-<<<<<<< HEAD
-#include <variant>
-=======
->>>>>>> 399203c7
 
 #include <fmt/core.h>
 #include <fmt/ranges.h>
@@ -71,43 +63,16 @@
 	using Ref = typename Config::Ref;
 	using Nod = Node<Config>;
 
-<<<<<<< HEAD
 //	using PagerAllocatorPolicy = typename Config::PageAllocatorPolicy;
 	using PagerAllocatorPolicy = FreeListAllocator;
-=======
-	using PagerAllocatorPolicy = typename Config::PageAllocatorPolicy;
->>>>>>> 399203c7
 	using PagerEvictionPolicy = typename Config::PageEvictionPolicy;
 
 	friend util::BtreePrinter<Config>;
 
-<<<<<<< HEAD
 	static inline constexpr auto APPLY_COMPRESSION = Config::APPLY_COMPRESSION;
 	static inline constexpr auto PAGE_CACHE_SIZE = Config::PAGE_CACHE_SIZE;
 	static inline constexpr auto BRANCHING_FACTOR_LEAF = Config::BRANCHING_FACTOR_LEAF;
 	static inline constexpr auto BRANCHING_FACTOR_BRANCH = Config::BRANCHING_FACTOR_BRANCH;
-=======
-public:
-	//! Number of entries in branch and leaf nodes may differ
-	//! Directly unwrap with `.value()` since we _want to fail at compile time_ in case their is no value which
-	//! satisfies the predicates
-	int NUM_LINKS_BRANCH = ::internal::binsearch_primitive(2ul, PAGE_SIZE / 2, [](auto current, auto, auto) {
-		                       auto sz = nop::Encoding<Nod>::Size({typename Nod::Metadata(typename Nod::Branch(std::vector<Ref>(current), std::vector<Position>(current))), 10, true});
-		                       return sz - PAGE_SIZE;
-	                       }).value_or(0);
-	int NUM_RECORDS_BRANCH = NUM_LINKS_BRANCH - 1;
-
-	//! Equivalent to `m` in Knuth's definition
-	//! Make sure that when a leaf is split, its contents could be distributed among the two branch nodes.
-	//! Directly unwrap with `.value()` since we _want to fail at compile time_ in case their is no value which
-	//! satisfies the predicates
-	int _NUM_RECORDS_LEAF = ::internal::binsearch_primitive(1ul, PAGE_SIZE / 2, [](auto current, auto, auto) {
-		                        return nop::Encoding<Nod>::Size({typename Nod::Metadata(typename Nod::Leaf(std::vector<Key>(current), std::vector<Val>(current))), 10, true}) - PAGE_SIZE;
-	                        }).value_or(0);
-	int NUM_RECORDS_LEAF = _NUM_RECORDS_LEAF - 1 >= NUM_RECORDS_BRANCH * 2
-	        ? NUM_RECORDS_BRANCH * 2 - 1
-	        : _NUM_RECORDS_LEAF - 1;
->>>>>>> 399203c7
 
 	static inline constexpr std::uint32_t HEADER_MAGIC = 0xB75EEA41;
 
@@ -158,33 +123,24 @@
 	using TreePath = std::stack<PosNod>;
 
 private:
-<<<<<<< HEAD
 	///
 	/// Helper functions
 	///
 
 	/// Wrapper for checking whether a node has too many elements
 	[[nodiscard]] constexpr bool is_node_over(const Nod &node) {
-=======
-	[[nodiscard]] constexpr bool is_node_full(const Self::Nod &node) {
->>>>>>> 399203c7
 		if (node.is_branch())
 			return node.is_over(max_num_records_branch());
 		return node.is_over(max_num_records_leaf());
 	}
 
-<<<<<<< HEAD
 	/// Wrapper for checking whether a node has too few elements
 	[[nodiscard]] constexpr bool is_node_under(const Nod &node) {
-=======
-	[[nodiscard]] constexpr auto node_split(Self::Nod &node) {
->>>>>>> 399203c7
 		if (node.is_branch())
 			return node.is_under(min_num_records_branch());
 		return node.is_under(min_num_records_leaf());
 	}
 
-<<<<<<< HEAD
 	/// Wrapper for calling split API on a given node
 	[[nodiscard]] constexpr auto node_split(Nod &node, const SplitBias bias) {
 		if (node.is_branch())
@@ -246,18 +202,6 @@
 			} else
 				throw BadTreeSearch(fmt::format("- node @{} is neither branch nor leaf", curr_pos));
 		}
-=======
-	[[nodiscard]] constexpr std::optional<Val> search_subtree(const Self::Nod &node, const Self::Key &target_key) {
-		if (node.is_branch()) {
-			const auto &refs = node.branch().m_refs;
-			const std::size_t index = std::lower_bound(refs.cbegin(), refs.cend(), target_key) - refs.cbegin();
-			const Position pos = node.branch().m_links[index];
-			const auto other = Nod::from_page(m_pager.get(pos));
-			return search_subtree(other, target_key);
-		}
-
-		// assert(node.is_leaf());
->>>>>>> 399203c7
 
 		if (!curr.is_leaf())
 			throw BadTreeSearch("- branch as final visited node");
@@ -273,7 +217,6 @@
 		return search_subtree(target_key, root(), rootpos());
 	}
 
-<<<<<<< HEAD
 	/// Get node element positioned at the "corner" of the subtree
 	/// The returned node contains either the keys with smallest values, or the biggest ones,
 	/// depending on the value of corner.
@@ -298,9 +241,6 @@
 		const Position pos = node.branch().m_links[index];
 		return get_corner_subtree(Nod::from_page(m_pager.get(pos)), corner);
 	}
-=======
-		auto new_pos = m_pager.alloc();
->>>>>>> 399203c7
 
 	/// Make tree root
 	/// Create a new tree level
@@ -308,14 +248,9 @@
 	/// split has been propagated up to the root node. Either way, a new root is created,
 	/// initialized and stored, as well as other node (if such are created).
 
-<<<<<<< HEAD
 	/// Flag denoting whether to make an initial root, or to make it from the existing one.
 	enum class MakeRootAction { BareInit,
 		                    NewTreeLevel };
-=======
-		auto [midkey, sibling] = node_split(old_root);
-		auto sibling_pos = m_pager.alloc();
->>>>>>> 399203c7
 
 	Nod make_root(MakeRootAction action) {
 		auto new_pos = m_pager.alloc();
@@ -323,16 +258,10 @@
 			if (action == MakeRootAction::BareInit)
 				return Nod::template metadata_ctor<typename Nod::Leaf>();
 
-<<<<<<< HEAD
 			auto old_root = root();
 			auto old_pos = m_rootpos;
 			old_root.set_parent(new_pos);
 			old_root.set_root_status(Nod::RootStatus::IsInternal);
-=======
-		m_pager.place(new_pos, new_root.make_page());
-		m_pager.place(old_pos, old_root.make_page());
-		m_pager.place(sibling_pos, sibling.make_page());
->>>>>>> 399203c7
 
 			auto [midkey, sibling] = node_split(old_root, Nod::SplitBias::DistributeEvenly);
 			auto sibling_pos = m_pager.alloc();
@@ -352,7 +281,6 @@
 		return new_root;
 	}
 
-<<<<<<< HEAD
 	void rebalance_after_insert(TreePath &visited, const SplitBias bias) {
 		std::optional<Nod> node;
 		while (true) {
@@ -488,16 +416,11 @@
 				// Replace previous 'left' link with new merged node
 				parent_links[*node_idx_in_parent - 1] = merged_node_pos;
 				parent_link_status[*node_idx_in_parent - 1] = LinkStatus::Valid;
-=======
-public:
-	[[nodiscard]] auto root() { return Nod::from_page(m_pager.get(rootpos())); }
->>>>>>> 399203c7
 
 				// Remove trailing link of previous 'right'. Expected the rest of the links to shift-left due to 'erase()'.
 				parent_links.erase(parent_links.cbegin() + *node_idx_in_parent);
 				parent_link_status.erase(parent_link_status.cbegin() + *node_idx_in_parent);
 
-<<<<<<< HEAD
 				parent.branch().m_refs[*node_idx_in_parent - 1] = maybe_merged_node->leaf().m_keys.back();
 				m_pager.place(merged_node_pos, maybe_merged_node->make_page());
 			}
@@ -623,10 +546,6 @@
 	[[nodiscard]] Nod root() { return Nod::from_page(m_pager.get(rootpos())); }
 
 	/// Get position of root node
-=======
-	[[nodiscard]] std::string header_name() const noexcept { return fmt::format("{}-header", m_identifier); }
-
->>>>>>> 399203c7
 	[[nodiscard]] const auto &rootpos() const noexcept { return m_rootpos; }
 
 	/// Get header of tree
@@ -706,40 +625,15 @@
 		if (!search_res.key_is_present)// key is not in the tree, nothing to remove
 			return RemovedNothing();
 
-<<<<<<< HEAD
 		auto &node_leaf = search_res.node.leaf();
 		const auto &node_path = search_res.path.top();
-=======
-		while (true) {
-			if (curr.is_leaf()) {
-				/* fmt::print(" -- Putting kv pair in leaf ... \n"); */
-				auto &keys = curr.leaf().m_keys;
-				auto &vals = curr.leaf().m_vals;
-
-				const std::size_t index = std::lower_bound(keys.cbegin(), keys.cend(), key) - keys.cbegin();
-				if (!keys.empty() && index < keys.size() && keys[index] == key)
-					return;
-
-				keys.insert(keys.begin() + index, key);
-				vals.insert(vals.begin() + index, val);
-				m_pager.place(currpos, curr.make_page());
-				++m_size;
-				break;
-			}
->>>>>>> 399203c7
 
 		const Val removed = node_leaf.m_vals.at(search_res.key_expected_pos);
 
-<<<<<<< HEAD
 		/// Erase element
 		node_leaf.m_keys.erase(node_leaf.m_keys.cbegin() + search_res.key_expected_pos);
 		node_leaf.m_vals.erase(node_leaf.m_vals.cbegin() + search_res.key_expected_pos);
 		m_pager.place(node_path.node_pos, search_res.node.make_page());
-=======
-			const std::size_t index = std::lower_bound(refs.cbegin(), refs.cend(), key) - refs.cbegin();
-			const Position child_pos = links[index];
-			auto child = Nod::from_page(m_pager.get(child_pos));
->>>>>>> 399203c7
 
 		/// TODO:
 		/// Update stats
@@ -752,13 +646,8 @@
 			// rebalance_after_remove(curr, currpos, curr_idx_in_parent, ke}y);
 		}
 
-<<<<<<< HEAD
 		return RemovedVal{.val = removed};
 	}
-=======
-			auto [midkey, sibling] = node_split(child);
-			auto sibling_pos = m_pager.alloc();
->>>>>>> 399203c7
 
 	/// Replace an existing <key, value> entry with a new <key, value2>
 	/// If no such entry with the given key is found, 'InsertedNothing' is returned, else-
@@ -781,14 +670,8 @@
 		if (!search_result.key_is_present)
 			return {};
 
-<<<<<<< HEAD
 		return search_result.node.leaf().m_vals[search_result.key_expected_pos];
 	}
-=======
-			m_pager.place(sibling_pos, std::move(sibling.make_page()));
-			m_pager.place(child_pos, std::move(child.make_page()));
-			m_pager.place(currpos, std::move(curr.make_page()));
->>>>>>> 399203c7
 
 	/// Check whether <key, val> entry described by the given key is present in the tree
 	/// If an error occurs during the tree traversal 'BadTreeSearch' is thrown.
@@ -796,7 +679,6 @@
 		return search(key).key_is_present;
 	}
 
-<<<<<<< HEAD
 	/// Get the entry with the smallest key
 	std::optional<Entry> get_min_entry() {
 		const auto node_with_smallest_keys = get_corner_subtree(root(), CornerDetail::MIN);
@@ -852,23 +734,6 @@
 		auto range_filter_function = [key_min, key_max](const Entry &entry) {
 			return key_min <= entry.key && entry.key < key_max;
 		};
-=======
-	[[nodiscard]] constexpr std::optional<Val> get(const Self::Key &key) {
-		return search_subtree(root(), key);
-	}
-
-	[[nodiscard]] constexpr bool contains(const Self::Key &key) {
-		return search_subtree(root(), key).has_value();
-	}
-
-private:
-
-	/// Bare intialize an empty tree
-	constexpr void bare() noexcept {
-		m_rootpos = m_pager.alloc();
-		Nod root_initial{typename Nod::Metadata(typename Nod::Leaf({}, {})), m_rootpos, true};
-		m_pager.place(m_rootpos, std::move(root_initial.make_page()));
->>>>>>> 399203c7
 
 		auto wrap_up_function = [key_max](const Entry &entry) {
 			return entry.key >= key_max;
@@ -882,7 +747,6 @@
 	/// Persistence API
 	///
 
-<<<<<<< HEAD
 	/// Load tree metadata from storage
 	/// Reads from 'identifier' and 'identifier'-header and initializes the tree's metadata.
 	void load() {
@@ -941,52 +805,6 @@
 
 	Btree &operator=(const Btree &) = default;
 	Btree &operator=(Btree &&) noexcept = default;
-=======
-	constexpr void load() {
-		nop::Deserializer<nop::StreamReader<std::ifstream>> deserializer{header_name()};
-		if (!deserializer.Read(&m_header))
-			throw BadRead();
-
-		m_rootpos = m_header.m_rootpos;
-		m_size = m_header.m_size;
-		m_depth = m_header.m_depth;
-
-		m_pager.load();
-	}
-
-	constexpr void save() {
-		if (m_header.dirty()) {
-			m_header.rootpos() = m_rootpos;
-			m_header.size() = m_size;
-			m_header.dirty() = false;
-		}
-
-		nop::Serializer<nop::StreamWriter<std::ofstream>> serializer{header_name(), std::ios::trunc};
-		if (!serializer.Write(m_header))
-			throw BadWrite();
-
-		m_pager.save();
-	}
-
-public:
-	explicit Btree(std::string_view identifier, bool load_from_header = false)
-	    : m_pager{identifier},
-	      m_identifier{identifier} {
-
-		// static_assert(NUM_LINKS_BRANCH >= 2);
-		// static_assert(NUM_RECORDS_BRANCH > 1);
-		// static_assert(NUM_RECORDS_LEAF > 1);
-
-		load_from_header ? load() : bare();
-	}
-
-private:
-	Pager<PagerAllocatorPolicy, PagerEvictionPolicy> m_pager;
-
-	const std::string_view m_identifier;
-
-	mutable Header m_header;
->>>>>>> 399203c7
 
 	virtual ~Btree() noexcept = default;
 

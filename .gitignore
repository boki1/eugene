<<<<<<< HEAD
# .DS_Store macOS Desktop Service store
*.DS_Store
=======
# Eugene script
build
compile_commands.json
>>>>>>> c834b96c

# IDEA
.idea
cmake-build-debug
cmake-build-Release

# CMake
Testing
CMakeFiles

# QtCreator
CMakeLists.txt.user

# Prerequisites
*.d

# Compiled Object files
*.slo
*.lo
*.o
*.obj

# Precompiled Headers
*.gch
*.pch

# Compiled Dynamic libraries
*.so
*.dylib
*.dll

# Fortran module files
*.mod
*.smod

# Compiled Static libraries
*.lai
*.la
*.a
*.lib

# Executables
*.exe
*.out
*.app

# Tags
tags
scope.out<|MERGE_RESOLUTION|>--- conflicted
+++ resolved
@@ -1,11 +1,9 @@
-<<<<<<< HEAD
 # .DS_Store macOS Desktop Service store
 *.DS_Store
-=======
+
 # Eugene script
 build
 compile_commands.json
->>>>>>> c834b96c
 
 # IDEA
 .idea

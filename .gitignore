--- conflicted
+++ resolved
@@ -50,11 +50,6 @@
 *.out
 *.app
 
-<<<<<<< HEAD
-build/
-cmake-build-debug/
-=======
 # Tags
 tags
-scope.out
->>>>>>> 7e7aef5b
+scope.out
--- conflicted
+++ resolved
@@ -40,11 +40,7 @@
 
 script:
   - export EUGENE_BUILD_TESTS=1
-<<<<<<< HEAD
   - export EUGENE_BUILD_BENCHMARKS=1
   - cmake cmake -DCMAKE_C_COMPILER=gcc-11 -DCMAKE_CXX_COMPILER=g++-11 .
-=======
-  - cmake cmake -DCMAKE_C_COMPILER=gcc-11 -DCMAKE_CXX_COMPILER=g++-11 .
   - cmake --build . --config RelWithDebInfo
-  - ctest -VV -C RelWithDebInfo --no-tests=error --rerun-failed --output-on-failure
->>>>>>> 3f10631c
+  - ctest -VV -C RelWithDebInfo --no-tests=error --rerun-failed --output-on-failure
--- conflicted
+++ resolved
@@ -12,7 +12,8 @@
         -Werror
         -pedantic
         -ggdb3
-        -fdiagnostics-color)
+        -fdiagnostics-color
+        -fconcepts-diagnostics-depth=2)
 
 enable_testing()
 include(FetchContent)
@@ -57,12 +58,8 @@
         CONAN_PKG::catch2
         CONAN_PKG::spdlog
         CONAN_PKG::libnop
-		    CONAN_PKG::benchmark
+        CONAN_PKG::benchmark
         CONAN_PKG::catch2)
-        CONAN_PKG::cppbenchmark)
-
-add_executable(BtreeBench src/core/storage/btree/Bench.cpp)
-target_link_libraries(BtreeBench LibEugeneCore)
 
 if (DEFINED ENV{EUGENE_BUILD_TESTS})
     macro(eugene_test component path_prefix)
@@ -81,20 +78,19 @@
     eugene_test(Btree src/core/storage/btree)
 	  eugene_test(Node src/core/storage/btree)
     eugene_test(Page src/core/storage)
-    eugene_test(PageCache src/core/storage) 
+    eugene_test(PageCache src/core/storage)
 endif()
 
 if (DEFINED ENV{EUGENE_BUILD_BENCHMARKS})
+    add_executable(BtreeBench src/core/storage/btree/Bench.cpp)
+    target_link_libraries(BtreeBench LibEugeneCore)
+
     add_executable(benchmark src/core/storage/compression/BenchmarkCompression.cpp)
     target_link_libraries(benchmark PUBLIC LibEugeneCore)
-<<<<<<< HEAD
-endif ()
+
+    message("-- Building benchmarks")
+endif()
 
 add_executable(main src/standalone/json-parse/main.cpp)
 target_link_libraries(main
-        CONAN_PKG::nlohmann_json)
-=======
-    
-    message("-- Building benchmarks")
-endif()
->>>>>>> 605a960c
+        CONAN_PKG::nlohmann_json)
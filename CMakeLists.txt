--- conflicted
+++ resolved
@@ -55,15 +55,7 @@
         CONAN_PKG::catch2
         CONAN_PKG::spdlog
         CONAN_PKG::libnop
-<<<<<<< HEAD
-		CONAN_PKG::andreasbuhr-cppcoro
-        CONAN_PKG::benchmark
-        CONAN_PKG::catch2
-        CONAN_PKG::cppbenchmark
-		CONAN_PKG::cppitertools)
-=======
         CONAN_PKG::catch2)
->>>>>>> 5ec38d1b
 
 if (DEFINED EU_BUILD_TESTS)
 	message(STATUS "EU_BUILD_TESTS = " ${EU_BUILD_TESTS})
@@ -83,12 +75,7 @@
 		eugene_test(Compression src/core/storage/compression)
 		eugene_test(Btree src/core/storage/btree)
 		eugene_test(Node src/core/storage/btree)
-<<<<<<< HEAD
 		eugene_test(Pager src/core/storage)
-=======
-		eugene_test(Page src/core/storage)
-		eugene_test(PageCache src/core/storage)
->>>>>>> 5ec38d1b
 		eugene_test(Util src/core)
 	endif()
 endif ()

cmake_minimum_required(VERSION 3.19)
project(eugene)

set(CMAKE_CXX_STANDARD 20)
set(CMAKE_RUNTIME_OUTPUT_DIRECTORY "${CMAKE_CURRENT_SOURCE_DIR}/build")
set(CMAKE_EXPORT_COMPILE_COMMANDS ON)

add_compile_options(
        -Wall
        -Wno-comment
        -Wextra
        -Werror
        -pedantic
        -ggdb3
        -fdiagnostics-color)

enable_testing()
include(FetchContent)

include(${CMAKE_BINARY_DIR}/conanbuildinfo.cmake)
conan_basic_setup(TARGETS)

<<<<<<< HEAD

set(LibEugeneBtree_SRC
	storage/btree/Btree.h
	storage/btree/Btree.cpp
	storage/btree/Bench.cpp
	storage/btree/Node.h
	storage/btree/BtreePrinter.h
	storage/btree/Config.h)

set (LibEugenePager_SRC
	storage/Position.h
	storage/PageCache.h
	storage/PageCache.cpp
	storage/Page.h
	storage/Page.cpp)

set(LibEugeneCompression_SRC
	storage/compression/Compressor.h
	storage/compression/Decompressor.h
	storage/compression/Compression.cpp)

set(LibEugeneCore_SRC
		Util.h SizeMetrics.h
		${LibEugeneBtree_SRC}
		${LibEugenePager_SRC}
		${LibEugeneCompression_SRC})
list(TRANSFORM LibEugeneCore_SRC PREPEND "src/core/")
=======
# #############################################################################
# Storage setup
set(EUGENE_STORAGE src/core/storage)
set(LibEugeneCore_SRC
        Position.h PageCache.h Page.h PageCache.cpp Page.cpp Storage.h
        btree/Btree.h btree/BtreePrinter.h btree/Btree.cpp
        compression/Compressor.h compression/Decompressor.h
        compression/TestCompression.cpp
        ../Logger.h)
list(TRANSFORM LibEugeneCore_SRC PREPEND "${EUGENE_STORAGE}/")
>>>>>>> 4f634b15

add_library(LibEugeneCore "${LibEugeneCore_SRC}")
set_target_properties(LibEugeneCore PROPERTIES LINKER_LANGUAGE CXX)
target_include_directories(LibEugeneCore PUBLIC "${CMAKE_CURRENT_SOURCE_DIR}/src")
target_link_libraries(LibEugeneCore
        CONAN_PKG::fmt
        CONAN_PKG::ms-gsl
        CONAN_PKG::outcome
        CONAN_PKG::catch2
        CONAN_PKG::spdlog
<<<<<<< HEAD
        CONAN_PKG::libnop
		CONAN_PKG::benchmark
        CONAN_PKG::catch2)
=======
        CONAN_PKG::cppbenchmark)

>>>>>>> 4f634b15

add_executable(BtreeBench src/core/storage/btree/Bench.cpp)
target_link_libraries(BtreeBench LibEugeneCore)

if (DEFINED ENV{EUGENE_BUILD_TESTS})
    macro(eugene_test component path_prefix)
        add_executable(Test${component} ${path_prefix}/${component}.cpp)
		target_link_libraries(Test${component} TestMain LibEugeneCore)
        add_test(NAME Test${component}
                COMMAND Test${component})
        message("   -- Test about '${component}' component added from \"${path_prefix}/${component}.cpp\"")
    endmacro()

    message("-- Building core unit tests")

    add_library(TestMain src/core/Main.cpp)
    target_link_libraries(TestMain CONAN_PKG::catch2)

<<<<<<< HEAD
    eugene_test(Compression src/core/storage/compression)
    eugene_test(Btree src/core/storage/btree)
	eugene_test(Node src/core/storage/btree)
    eugene_test(Page src/core/storage)
    eugene_test(PageCache src/core/storage)
=======
    eugene_test(TestCompression ${EUGENE_STORAGE}/compression)
    eugene_test(Btree ${EUGENE_STORAGE}/btree)
    eugene_test(Page ${EUGENE_STORAGE})
    eugene_test(PageCache ${EUGENE_STORAGE})

    # add executable for compression/BenchmarkCompressor.cpp
    add_executable(benchmark ${EUGENE_STORAGE}/compression/BenchmarkCompression.cpp)
    target_link_libraries(benchmark PUBLIC LibEugeneCore)
>>>>>>> 4f634b15
endif ()<|MERGE_RESOLUTION|>--- conflicted
+++ resolved
@@ -20,8 +20,6 @@
 include(${CMAKE_BINARY_DIR}/conanbuildinfo.cmake)
 conan_basic_setup(TARGETS)
 
-<<<<<<< HEAD
-
 set(LibEugeneBtree_SRC
 	storage/btree/Btree.h
 	storage/btree/Btree.cpp
@@ -43,23 +41,11 @@
 	storage/compression/Compression.cpp)
 
 set(LibEugeneCore_SRC
-		Util.h SizeMetrics.h
+		Util.h SizeMetrics.h Logger.h
 		${LibEugeneBtree_SRC}
 		${LibEugenePager_SRC}
 		${LibEugeneCompression_SRC})
 list(TRANSFORM LibEugeneCore_SRC PREPEND "src/core/")
-=======
-# #############################################################################
-# Storage setup
-set(EUGENE_STORAGE src/core/storage)
-set(LibEugeneCore_SRC
-        Position.h PageCache.h Page.h PageCache.cpp Page.cpp Storage.h
-        btree/Btree.h btree/BtreePrinter.h btree/Btree.cpp
-        compression/Compressor.h compression/Decompressor.h
-        compression/TestCompression.cpp
-        ../Logger.h)
-list(TRANSFORM LibEugeneCore_SRC PREPEND "${EUGENE_STORAGE}/")
->>>>>>> 4f634b15
 
 add_library(LibEugeneCore "${LibEugeneCore_SRC}")
 set_target_properties(LibEugeneCore PROPERTIES LINKER_LANGUAGE CXX)
@@ -70,14 +56,10 @@
         CONAN_PKG::outcome
         CONAN_PKG::catch2
         CONAN_PKG::spdlog
-<<<<<<< HEAD
         CONAN_PKG::libnop
-		CONAN_PKG::benchmark
+		    CONAN_PKG::benchmark
         CONAN_PKG::catch2)
-=======
         CONAN_PKG::cppbenchmark)
-
->>>>>>> 4f634b15
 
 add_executable(BtreeBench src/core/storage/btree/Bench.cpp)
 target_link_libraries(BtreeBench LibEugeneCore)
@@ -85,9 +67,8 @@
 if (DEFINED ENV{EUGENE_BUILD_TESTS})
     macro(eugene_test component path_prefix)
         add_executable(Test${component} ${path_prefix}/${component}.cpp)
-		target_link_libraries(Test${component} TestMain LibEugeneCore)
-        add_test(NAME Test${component}
-                COMMAND Test${component})
+		    target_link_libraries(Test${component} TestMain LibEugeneCore)
+        add_test(NAME Test${component} COMMAND Test${component})
         message("   -- Test about '${component}' component added from \"${path_prefix}/${component}.cpp\"")
     endmacro()
 
@@ -96,20 +77,16 @@
     add_library(TestMain src/core/Main.cpp)
     target_link_libraries(TestMain CONAN_PKG::catch2)
 
-<<<<<<< HEAD
     eugene_test(Compression src/core/storage/compression)
     eugene_test(Btree src/core/storage/btree)
-	eugene_test(Node src/core/storage/btree)
+	  eugene_test(Node src/core/storage/btree)
     eugene_test(Page src/core/storage)
-    eugene_test(PageCache src/core/storage)
-=======
-    eugene_test(TestCompression ${EUGENE_STORAGE}/compression)
-    eugene_test(Btree ${EUGENE_STORAGE}/btree)
-    eugene_test(Page ${EUGENE_STORAGE})
-    eugene_test(PageCache ${EUGENE_STORAGE})
+    eugene_test(PageCache src/core/storage) 
+endif()
 
-    # add executable for compression/BenchmarkCompressor.cpp
-    add_executable(benchmark ${EUGENE_STORAGE}/compression/BenchmarkCompression.cpp)
+if (DEFINED ENV{EUGENE_BUILD_BENCHMARKS})
+    add_executable(benchmark src/core/storage/compression/BenchmarkCompression.cpp)
     target_link_libraries(benchmark PUBLIC LibEugeneCore)
->>>>>>> 4f634b15
-endif ()+    
+    message("-- Building benchmarks")
+endif()
--- conflicted
+++ resolved
@@ -55,17 +55,10 @@
         CONAN_PKG::catch2
         CONAN_PKG::spdlog
         CONAN_PKG::libnop
-<<<<<<< HEAD
-		CONAN_PKG::andreasbuhr-cppcoro
-        CONAN_PKG::benchmark
         CONAN_PKG::catch2
-        CONAN_PKG::cppbenchmark
-		CONAN_PKG::cppitertools)
-=======
+		CONAN_PKG::cppitertools
         CONAN_PKG::andreasbuhr-cppcoro
         CONAN_PKG::benchmark)
-
->>>>>>> 399203c7
 
 if (DEFINED ENV{EUGENE_BUILD_TESTS})
     macro(eugene_test component path_prefix)
